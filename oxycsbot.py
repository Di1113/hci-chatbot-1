--- conflicted
+++ resolved
@@ -180,12 +180,8 @@
         'emotion_detection',
         'anecdote',
         'suggestion',
-<<<<<<< HEAD
-        'feel_better_question'
-=======
         'feel_better_question',
         'feels_better',
->>>>>>> b79ea933
     ]
 
     TAGS = {
