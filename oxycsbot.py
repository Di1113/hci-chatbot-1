#!/usr/bin/env python3
"""A tag-based chatbot framework."""
import random
import re
from collections import Counter
from specific_word_detection import emotion_word_found


class ChatBot:
    """A tag-based chatbot framework

    This class is not meant to be instantiated. Instead, it provides helper
    functions that subclasses could use to create a tag-based chatbot. There
    are two main components to a chatbot:

    * A set of STATES to determine the context of a message.
    * A set of TAGS that match on words in the message.

    Subclasses must implement two methods for every state (except the
    default): the `on_enter_*` method and the `respond_from_*` method. For
    example, if there is a state called "confirm_delete", there should be two
    methods `on_enter_confirm_delete` and `respond_from_confirm_delete`.

    * `on_enter_*()` is what the chatbot should say when it enters a state.
        This method takes no arguments, and returns a string that is the
        chatbot's response. For example, a bot might enter the "confirm_delete"
        state after a message to delete a reservation, and the
        `on_enter_confirm_delete` might return "Are you sure you want to
        delete?".

    * `respond_from_*()` determines which state the chatbot should enter next.
        It takes two arguments: a string `message`, and a dictionary `tags`
        which counts the number of times each tag appears in the message. This
        function should always return with calls to either `go_to_state` or
        `finish`.

    The `go_to_state` method automatically calls the related `on_enter_*`
    method before setting the state of the chatbot. The `finish` function calls
    a `finish_*` function before setting the state of the chatbot to the
    default state.

    The TAGS class variable is a dictionary whose keys are words/phrases and
    whose values are (list of) tags for that word/phrase. If the words/phrases
    match a message, these tags are provided to the `respond_from_*` methods.
    """

    STATES = []
    TAGS = {}

    def __init__(self, default_state):
        """Initialize a Chatbot.

        Arguments:
            default_state (str): The starting state of the agent.
        """
        if default_state not in self.STATES:
            print(' '.join([
                f'WARNING:',
                f'The default state {default_state} is listed as a state.',
                f'Perhaps you mean {self.STATES[0]}?',
            ]))
        self.default_state = default_state
        self.state = self.default_state
        self.tags = {}
        self._check_states()
        self._check_tags()

    def _check_states(self):
        """Check the STATES to make sure that relevant functions are defined."""
        for state in self.STATES:
            prefixes = []
            if state != self.default_state:
                prefixes.append('on_enter')
            prefixes.append('respond_from')
            for prefix in prefixes:
                if not hasattr(self, f'{prefix}_{state}'):
                    print(' '.join([
                        f'WARNING:',
                        f'State "{state}" is defined',
                        f'but has no response function self.{prefix}_{state}',
                    ]))

    def _check_tags(self):
        """Check the TAGS to make sure that it has the correct format."""
        for phrase in self.TAGS:
            tags = self.TAGS[phrase]
            if isinstance(tags, str):
                self.TAGS[phrase] = [tags]
            tags = self.TAGS[phrase]
            assert isinstance(tags, (tuple, list)), ' '.join([
                'ERROR:',
                'Expected tags for {phrase} to be str or List[str]',
                f'but got {tags.__class__.__name__}',
            ])

    def go_to_state(self, state):
        """Set the chatbot's state after responding appropriately.

        Arguments:
            state (str): The state to go to.

        Returns:
            str: The response of the chatbot.
        """
        assert state in self.STATES, f'ERROR: state "{state}" is not defined'
        assert state != self.default_state, ' '.join([
            'WARNING:',
            f"do not call `go_to_state` on the default state {self.default_state};",
            f'use `finish` instead',
        ])
        on_enter_method = getattr(self, f'on_enter_{state}')
        response = on_enter_method()
        self.state = state
        return response

    def chat(self):
        """Start a chat with the chatbot."""
        try:
            message = input('> ')
            while message.lower() not in ('exit', 'quit'):
                print()
                print(f'{self.__class__.__name__}: {self.respond(message)}')
                print()
                message = input('> ')
        except (EOFError, KeyboardInterrupt):
            print()
            exit()

    def respond(self, message):
        """Respond to a message.

        Arguments:
            message (str): The message from the user.

        Returns:
            str: The response of the chatbot.
        """
        respond_method = getattr(self, f'respond_from_{self.state}')
        return respond_method(message, self._get_tags(message))

    def finish(self, manner):
        """Set the chatbot back to the default state

        This function will call the appropriate `finish_*` method.

        Arguments:
            manner (str): The type of exit from the flow.

        Returns:
            str: The response of the chatbot.
        """
        response = getattr(self, f'finish_{manner}')()
        self.state = self.default_state
        return response

    def _get_tags(self, message):
        """Find all tagged words/phrases in a message.

        Arguments:
            message (str): The message from the user.

        Returns:
            Dict[str, int]: A count of each tag found in the message.
        """
        counter = Counter()
        msg = message.lower()
        for phrase, tags in self.TAGS.items():
            if re.search(r'\b' + phrase.lower() + r'\b', msg):
                counter.update(tags)
        return counter


class OxyCSBot(ChatBot):
    """A simple chatbot that directs students to office hours of CS professors."""

    STATES = [
        'waiting',
        'hi',
        'tell_me_more',
        'emotion_detection',
        'specific_faculty',
        'unknown_faculty',
        'unrecognized_faculty',
        'anecdote',
    ]

    TAGS = {
        # intent
        'office hours': 'office-hours',
        'help': 'office-hours',

        # professors
        'kathryn': 'kathryn',
        'leonard': 'kathryn',
        'justin': 'justin',
        'li': 'justin',
        'jeff': 'jeff',
        'miller': 'jeff',
        'celia': 'celia',
        'hsing-hau': 'hsing-hau',

        # generic
        'thanks': 'thanks',
        'okay': 'success',
        'bye': 'success',
        'yes': 'yes',
        'yep': 'yes',
        'no': 'no',
        'nope': 'no',
        'hi': 'hi',
        'hello': 'hi',
        'what\'s up': 'hi',

        #state2

        #state3
        # state4 Anecdote
        'I don\'t know': 'idk',
        'I\'m confused': 'idk',
        'What should I do': 'idk',
        'idk': 'idk',

        # state 5 confirm help
        'yes': 'yay',
        'yep': 'yay',
        'thank you': 'yay',
        'of course' : 'yay',

    }

    PROFESSORS = [
        'celia',
        'hsing-hau',
        'jeff',
        'justin',
        'kathryn',
    ]

    def __init__(self):
        """Initialize the OxyCSBot.

        The `professor` member variable stores whether the target
        professor has been identified.
        """
        super().__init__(default_state='waiting')
        self.professor = None

    def get_office_hours(self, professor):
        """Find the office hours of a professor.

        Arguments:
            professor (str): The professor of interest.

        Returns:
            str: The office hours of that professor.
        """
        office_hours = {
            'celia': 'F 12-1:45pm; F 2:45-4:00pm',
            'hsing-hau': 'T 1-2:30pm; Th 10:30am-noon',
            'jeff': 'unknown',
            'justin': 'T 1-2pm; W noon-1pm; F 3-4pm',
            'kathryn': 'MWF 4-5pm',
        }
        return office_hours[professor]

    def get_office(self, professor):
        """Find the office of a professor.

        Arguments:
            professor (str): The professor of interest.

        Returns:
            str: The office of that professor.
        """
        office = {
            'celia': 'Swan 216',
            'hsing-hau': 'Swan 302',
            'jeff': 'Fowler 321',
            'justin': 'Swan B102',
            'kathryn': 'Swan B101',
        }
        return office[professor]


    def get_anecdote(self):
        anecdote1 = "I'm sorry:/ I remember one time when my girlfriend was mad at me, I bought her chocolate. " \
                    "I also told her she means so much to me, and that I know I messed up. I gave her time and space," \
                    " and waited until she came back around. We're still together to this day. I just rambled..." \
                    "but does this help? "
        return anecdote1


    # "waiting" state functions

    def respond_from_waiting(self, message, tags):
        if 'hi' in tags:
            if len(message) < 20:
                return self.go_to_state('hi')
            else:
<<<<<<< HEAD
                if emotion_word_found(message):
                    return self.go_to_state('emotion_detection')

    def on_enter_emotion_detection(self):
        return "Why do you feel that?"

    def respond_from_emotion_detection(self, message, tags):
        if 'idk' in tags:
=======
                return self.go_to_state('emotion_detection')
        elif 'idk' in tags:
>>>>>>> be99b1c2
            return self.go_to_state('anecdote')

        # self.professor = None
        # if 'office-hours' in tags:
        #     for professor in self.PROFESSORS:
        #         if professor in tags:
        #             self.professor = professor
        #             return self.go_to_state('specific_faculty')
        #     return self.go_to_state('unknown_faculty')
        # elif 'thanks' in tags:
        #     return self.finish('thanks')
        # elif 'hi' in tags:
        #     return self.finish('hi')
        # else:
        #     return self.finish('confused')

    # "specific_faculty" state functions

    def on_enter_hi(self):
        greet0 = "Hello."
        greet1 = "What's up?"
        greet2 = "Yo."
        question0 = "How you doing?"
        question1 = "How are you?"
        question2 = "Are you alright?"
        question3 = "How's it going?"

        greetings = [greet0, greet1, greet2]
        questions = [question0, question1, question2, question3]

        return random.choice(greetings) + " " + random.choice(questions)

    def respond_from_hi(self, message, tags):
        return self.go_to_state('tell_me_more')

    def on_enter_tell_me_more(self):
        response0 = "Oh no. What happened?"
        response1 = "Can you tell me more about it?"
        response2 = "How did that happen?"
        responses = [response0, response1, response2]
        return random.choice(responses)

    def respond_from_tell_me_more(self, message, tags):
        return self.go_to_state('emotion_detection')

    def on_enter_anecdote(self):
        anecdote1 = "I'm sorry:/ I remember one time when my girlfriend was mad at me, I bought her chocolate. " \
                    "I also told her she means so much to me, and that I know I messed up. I gave her time and space," \
                    " and waited until she came back around. We're still together to this day. I just rambled..." \
                    "but does this help? "
        return anecdote1

    def respond_from_anecdote(self, message, tags):
        if 'yay' in tags:
            return self.finish('success')
        else:
            return self.finish('location')
    #
    # def on_enter_specific_faculty(self):
    #     response = '\n'.join([
    #         f"{self.professor.capitalize()}'s office hours are {self.get_office_hours(self.professor)}",
    #         'Do you know where their office is?',
    #     ])
    #     return response
    #
    # def respond_from_specific_faculty(self, message, tags):
    #     if 'yes' in tags:
    #         return self.finish('success')
    #     else:
    #         return self.finish('location')
    #
    # # "unknown_faculty" state functions
    #
    # def on_enter_unknown_faculty(self):
    #     return "Who's office hours are you looking for?"
    #
    # def respond_from_unknown_faculty(self, message, tags):
    #     for professor in self.PROFESSORS:
    #         if professor in tags:
    #             self.professor = professor
    #             return self.go_to_state('specific_faculty')
    #     return self.go_to_state('unrecognized_faculty')
    #
    # # "unrecognized_faculty" state functions
    #
    # def on_enter_unrecognized_faculty(self):
    #     return ' '.join([
    #         "I'm not sure I understand - are you looking for",
    #         "Celia, Hsing-hau, Jeff, Justin, or Kathryn?",
    #     ])
    #
    # def respond_from_unrecognized_faculty(self, message, tags):
    #     for professor in self.PROFESSORS:
    #         if professor in tags:
    #             self.professor = professor
    #             return self.go_to_state('specific_faculty')
    #     return self.finish('fail')

    # "finish" functions

    def finish_confused(self):
        return "Sorry, I'm just a simple bot that understands a few things. You can ask me about office hours though!"

    def finish_location(self):
        return f"{self.professor.capitalize()}'s office is in {self.get_office(self.professor)}"

    def finish_success(self):
        return 'Good to hear! Need anything else?'

    def finish_fail(self):
        return "I've tried my best but I still don't understand. Maybe try asking other students?"

    def finish_thanks(self):
        return "You're welcome!"

    def finish_hi(self):
        return self.get_greetings()

    #def finish_anecdote(self):
        #return self.get_anecdote()


if __name__ == '__main__':
    OxyCSBot().chat()<|MERGE_RESOLUTION|>--- conflicted
+++ resolved
@@ -297,7 +297,6 @@
             if len(message) < 20:
                 return self.go_to_state('hi')
             else:
-<<<<<<< HEAD
                 if emotion_word_found(message):
                     return self.go_to_state('emotion_detection')
 
@@ -306,10 +305,6 @@
 
     def respond_from_emotion_detection(self, message, tags):
         if 'idk' in tags:
-=======
-                return self.go_to_state('emotion_detection')
-        elif 'idk' in tags:
->>>>>>> be99b1c2
             return self.go_to_state('anecdote')
 
         # self.professor = None
@@ -425,12 +420,6 @@
     def finish_thanks(self):
         return "You're welcome!"
 
-    def finish_hi(self):
-        return self.get_greetings()
-
-    #def finish_anecdote(self):
-        #return self.get_anecdote()
-
 
 if __name__ == '__main__':
     OxyCSBot().chat()