--- conflicted
+++ resolved
@@ -223,16 +223,13 @@
         'I\'m confused': 'idk',
         'What should I do': 'idk',
         'idk': 'idk',
-<<<<<<< HEAD
         'no idea': 'idk',
         'fix': 'idk',
         'make it up': 'idk',
-=======
         'i dont know': 'idk',
         #'no idea': 'idk',
         #'fix': 'idk',
         #'make it up': 'idk',
->>>>>>> dde7ed84
 
         # state 5 confirm help
         'yes': 'yay',
